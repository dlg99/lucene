--- conflicted
+++ resolved
@@ -574,11 +574,7 @@
     if (info != null) {
       info.registerMetricName(name);
     }
-<<<<<<< HEAD
-    return registry(registry).meter(name);
-=======
     return registry(registry).meter(name, meterSupplier);
->>>>>>> ea79c668
   }
 
   /**
@@ -594,11 +590,7 @@
     if (info != null) {
       info.registerMetricName(name);
     }
-<<<<<<< HEAD
-    return registry(registry).timer(name);
-=======
     return registry(registry).timer(name, timerSupplier);
->>>>>>> ea79c668
   }
 
   /**
@@ -614,11 +606,7 @@
     if (info != null) {
       info.registerMetricName(name);
     }
-<<<<<<< HEAD
-    return registry(registry).counter(name);
-=======
     return registry(registry).counter(name, counterSupplier);
->>>>>>> ea79c668
   }
 
   /**
@@ -634,11 +622,7 @@
     if (info != null) {
       info.registerMetricName(name);
     }
-<<<<<<< HEAD
-    return registry(registry).histogram(name);
-=======
     return registry(registry).histogram(name, histogramSupplier);
->>>>>>> ea79c668
   }
 
   /**
