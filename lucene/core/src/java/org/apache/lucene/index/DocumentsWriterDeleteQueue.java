--- conflicted
+++ resolved
@@ -88,12 +88,9 @@
 
   /** Generates the sequence number that IW returns to callers changing the index, showing the effective serialization of all operations. */
   private final AtomicLong nextSeqNo;
-<<<<<<< HEAD
-=======
 
   // for asserts
   long maxSeqNo = Long.MAX_VALUE;
->>>>>>> 671de296
   
   DocumentsWriterDeleteQueue() {
     // seqNo must start at 1 because some APIs negate this to also return a boolean
@@ -101,11 +98,7 @@
   }
   
   DocumentsWriterDeleteQueue(long generation, long startSeqNo) {
-<<<<<<< HEAD
-    this(new BufferedUpdates(), generation, startSeqNo);
-=======
     this(new BufferedUpdates("global"), generation, startSeqNo);
->>>>>>> 671de296
   }
 
   DocumentsWriterDeleteQueue(BufferedUpdates globalBufferedUpdates, long generation, long startSeqNo) {
@@ -143,10 +136,6 @@
    */
   long add(Term term, DeleteSlice slice) {
     final TermNode termNode = new TermNode(term);
-<<<<<<< HEAD
-//    System.out.println(Thread.currentThread().getName() + ": push " + termNode + " this=" + this);
-=======
->>>>>>> 671de296
     long seqNo = add(termNode);
     /*
      * this is an update request where the term is the updated documents
@@ -166,38 +155,10 @@
     return seqNo;
   }
 
-<<<<<<< HEAD
-  long add(Node<?> newNode) {
-    /*
-     * this non-blocking / 'wait-free' linked list add was inspired by Apache
-     * Harmony's ConcurrentLinkedQueue Implementation.
-     */
-    while (true) {
-      final Node<?> currentTail = tail;
-      final Node<?> tailNext = currentTail.next;
-      if (tail == currentTail && tailNext == null) {
-        /*
-         * we are in quiescent state and can try to insert the newNode to the
-         * current tail if we fail to insert we just retry the operation since
-         * somebody else has already added its newNode
-         */
-        if (currentTail.casNext(null, newNode)) {
-          /*
-           * now that we are done we need to advance the tail
-           */
-          long seqNo = getNextSequenceNumber();
-          boolean result = tailUpdater.compareAndSet(this, currentTail, newNode);
-          assert result;
-          return seqNo;
-        }
-      }
-    }
-=======
   synchronized long add(Node<?> newNode) {
     tail.next = newNode;
     this.tail = newNode;
     return getNextSequenceNumber();
->>>>>>> 671de296
   }
 
   boolean anyChanges() {
@@ -252,10 +213,6 @@
         globalSlice.apply(globalBufferedUpdates, BufferedUpdates.MAX_INT);
       }
 
-<<<<<<< HEAD
-//      System.out.println(Thread.currentThread().getName() + ": now freeze global buffer " + globalBufferedDeletes);
-=======
->>>>>>> 671de296
       final FrozenBufferedUpdates packet = new FrozenBufferedUpdates(globalBufferedUpdates, false);
       globalBufferedUpdates.clear();
       return packet;
@@ -498,24 +455,17 @@
   }
 
   public long getNextSequenceNumber() {
-<<<<<<< HEAD
-    return nextSeqNo.getAndIncrement();
-=======
     long seqNo = nextSeqNo.getAndIncrement();
     assert seqNo < maxSeqNo: "seqNo=" + seqNo + " vs maxSeqNo=" + maxSeqNo;
     return seqNo;
->>>>>>> 671de296
   }  
 
   public long getLastSequenceNumber() {
     return nextSeqNo.get()-1;
   }  
 
-<<<<<<< HEAD
-=======
   /** Inserts a gap in the sequence numbers.  This is used by IW during flush or commit to ensure any in-flight threads get sequence numbers
    *  inside the gap */
->>>>>>> 671de296
   public void skipSequenceNumbers(long jump) {
     nextSeqNo.addAndGet(jump);
   }  
